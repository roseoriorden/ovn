--- conflicted
+++ resolved
@@ -404,12 +404,23 @@
 }
 
 static bool
-set_iface_policing(struct bridge *br UNUSED, struct iface *iface,
+set_iface_properties(struct bridge *br UNUSED, struct iface *iface,
                    void *aux UNUSED)
 {
-    int rate = cfg_get_int(0, "port.%s.ingress.policing-rate", iface->name);
-    int burst = cfg_get_int(0, "port.%s.ingress.policing-burst", iface->name);
+    int rate, burst;
+
+    /* Set policing attributes. */
+    rate = cfg_get_int(0, "port.%s.ingress.policing-rate", iface->name);
+    burst = cfg_get_int(0, "port.%s.ingress.policing-burst", iface->name);
     netdev_set_policing(iface->netdev, rate, burst);
+
+    /* Set MAC address of internal interfaces other than the local
+     * interface. */
+    if (iface->dp_ifidx != ODPP_LOCAL
+        && iface_is_internal(br, iface->name)) {
+        iface_set_mac(iface);
+    }
+
     return true;
 }
 
@@ -534,43 +545,11 @@
 
         for (i = 0; i < add_ifaces.n; i++) {
             const char *if_name = add_ifaces.names[i];
-<<<<<<< HEAD
             bool internal;
             int error;
 
-            /* It's an internal interface if it's marked that way, or if
-             * it's a bonded interface for which we're faking up a network
-             * device. */
-            internal = cfg_get_bool(0, "iface.%s.internal", if_name);
-            if (cfg_get_bool(0, "bonding.%s.fake-iface", if_name)) {
-                struct port *port = port_lookup(br, if_name);
-                if (port && port->n_ifaces > 1) {
-                    internal = true;
-=======
-            for (;;) {
-                bool internal;
-                int error;
-
-                /* Add to datapath. */
-                internal = iface_is_internal(br, if_name);
-                error = dpif_port_add(&br->dpif, if_name, next_port_no++,
-                                      internal ? ODP_PORT_INTERNAL : 0);
-                if (error != EEXIST) {
-                    if (next_port_no >= 256) {
-                        VLOG_ERR("ran out of valid port numbers on dp%u",
-                                 dpif_id(&br->dpif));
-                        goto out;
-                    }
-                    if (error) {
-                        VLOG_ERR("failed to add %s interface to dp%u: %s",
-                                 if_name, dpif_id(&br->dpif), strerror(error));
-                    }
-                    break;
->>>>>>> 52df17e7
-                }
-            }
-
             /* Add to datapath. */
+            internal = iface_is_internal(br, if_name);
             error = dpif_port_add(br->dpif, if_name,
                                   internal ? ODP_PORT_INTERNAL : 0, NULL);
             if (error == EFBIG) {
@@ -664,23 +643,12 @@
             struct port *port = br->ports[i];
 
             port_update_vlan_compat(port);
-<<<<<<< HEAD
             port_update_bonding(port);
-=======
-
-            for (j = 0; j < port->n_ifaces; j++) {
-                struct iface *iface = port->ifaces[j];
-                if (iface->dp_ifidx != ODPP_LOCAL
-                    && iface_is_internal(br, iface->name)) {
-                    iface_set_mac(iface);
-                }
-            }
->>>>>>> 52df17e7
         }
     }
     LIST_FOR_EACH (br, struct bridge, node, &all_bridges) {
         brstp_reconfigure(br);
-        iterate_and_prune_ifaces(br, set_iface_policing, NULL);
+        iterate_and_prune_ifaces(br, set_iface_properties, NULL);
     }
 }
 
@@ -3279,7 +3247,7 @@
             VLOG_ERR("ignoring iface.%s.mac; use bridge.%s.mac instead",
                      iface->name, iface->name);
         } else {
-            int error = netdev_nodev_set_etheraddr(iface->name, ea);
+            int error = netdev_set_etheraddr(iface->netdev, ea);
             if (error) {
                 VLOG_ERR("interface %s: setting MAC failed (%s)",
                          iface->name, strerror(error));
